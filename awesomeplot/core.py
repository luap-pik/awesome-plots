#!/usr/bin/python
# -*- coding: utf-8 -*-

__author__ = "Paul Schultz"
__date__ = "May 11, 2017"
__version__ = "v2.2"

"""
Module contains class AwesomePlot.

Derivative of the matplotlib module. The aim is to create
visually attractive, unambigous and colour-blind-friendly
images, customised for PIK corporate design.

The class has the no instance variables.

Overriden inherited methods::

    (NoneType)  show            : future changes to pyplot.show()

"""

#TODO: distribution-adjusted colormap
#TODO:  magic function to modify style of existing figures
#TODO: label on bar in histogram
#TODO: map plots

# Import NumPy for the array object and fast numerics.
import numpy as np

# import matplotlib and submodules
import matplotlib
from matplotlib import pyplot
from matplotlib import cycler
from matplotlib.cm import register_cmap
from matplotlib.colors import ListedColormap, LinearSegmentedColormap, hex2color

# import seaborn for fancy style templates
import seaborn

# import warnings module to issue warnings on user input without interrupting the program
import warnings

# TODO: optional fig,ax objects as arguments: add_*(..., figax=None): fig, ax = figax

class Plot(object):
    """
    AwesomePlot class.

    The class is consistently sets reasonable matplotlib rc parameters for three different use cases.
    It can be instantiated either to create images for

    a) publications (A4, pdf)
    b) talks (A5, png)
    c) icons (not implemented)

    Images are landscape per default.
    """

    def __init__(self, output='paper', rc_spec={}, font_scale=2):
        """
            Initialise an instance of AwesomePlot.

            Parameters
            ----------
            output: string
                can be either "paper", "talk" or "icon"

            """

        assert output in ["paper", "talk", "poster", "notebook"]

        # workaround for KeyError in self.rc savefig.format
        if output in ["talk", "poster"]:
            self.figure_format = "png"
            self.transparent = True
        else:
            self.figure_format = "pdf"
            self.transparent = False

        self.rc = {'xtick.direction': 'in',
                   'ytick.direction': 'in',
                   'verbose.level': 'helpful',
                   'lines.linewidth': 3,
                   'axes.linewidth': 3
                   }

        if rc_spec:
            self.rc.update(rc_spec)

        seaborn.set_style(style="white", rc=self.rc)
        seaborn.set_context(output, font_scale=font_scale, rc=self.rc)

        # predefine colour maps:

        # generic discrete cmap (10 items)
        self.discrete_colours = ListedColormap(
            np.array(
                ['#1f77b4', '#33a02c', '#ff7f00', '#6a3d9a', '#e31a1c', '#a6cee3', '#b2df8a', '#fb9a99', '#fdbf6f', '#cab2d6']),
            'discrete'
        )
        register_cmap('discrete', cmap=self.discrete_colours)

        # PIK discrete cmap (4 items)
        self.pik_colours = ListedColormap(
            np.array(['#F25B28', '#009FDA', '#69923A', '#686C70']),
            'pik'
        )
        register_cmap(self.pik_colours.name, cmap=self.pik_colours)

        # linear interpolated cmap (based on PIK colours)
        self.lin_colours = LinearSegmentedColormap.from_list(
            'linear', [(0, 'w'), (1, hex2color('#e37222'))]
        )
        self.lin_colours.set_bad(hex2color('#8e908f'))
        register_cmap(self.lin_colours.name, cmap=self.lin_colours)

        # symmetric interpolated cmap (based on PIK colours)
        self.sym_colours = LinearSegmentedColormap.from_list(
            'sym', [(0, hex2color('#009fda')), (0.5, hex2color('#8e908f')), (1, hex2color('#e37222'))]
        )
        self.sym_colours.set_bad('k')
        register_cmap(self.sym_colours.name, cmap=self.sym_colours)

        # linestyle sequence for multiplots
        self.linestyles = np.tile(['-', '--', '-.', ':'], 1 + self.discrete_colours.N // 4)[:self.discrete_colours.N]

        self.set_default_colours('pik')

        self.figures = []

    @classmethod
    def paper(cls, font_scale=1.2):
        """
        Class method yielding an AwesomePlot instance of type "paper"

        Parameters
        ----------
        cls: object
            AwesomePlot class

        Returns
        -------
        instance of class AwesomePlot

        """

        rc = dict()
        rc['figure.figsize'] = (11.69, 8.268)  # A4
        rc['pdf.compression'] = 6  # 0 to 9
        rc['savefig.format'] = 'pdf'
        rc['pdf.fonttype'] = 42
        rc['savefig.dpi'] = 300

        return cls(output='paper', rc_spec=rc, font_scale=font_scale)

    @classmethod
    def talk(cls, font_scale=1.2):
        """
        Class method yielding an AwesomePlot instance of type "talk"

        Parameters
        ----------
        cls: object
            AwesomePlot class

        Returns
        -------
        instance of class AwesomePlot

        """
        rc = dict()
        rc['figure.figsize'] = (8.268, 5.872)  # A5
        rc['savefig.format'] = 'png'
        rc['savefig.dpi'] = 300

        return cls(output='talk', rc_spec=rc, font_scale=font_scale)

    @classmethod
    def poster(cls, font_scale=1.2):
        """
        Class method yielding an AwesomePlot instance of type "poster"

        Parameters
        ----------
        cls: object
            AwesomePlot class

        Returns
        -------
        instance of class AwesomePlot

        """

        rc = dict()
        rc['savefig.format'] = 'png'
        rc['savefig.dpi'] = 300

        return cls(output='poster', rc_spec=rc, font_scale=font_scale)

    @classmethod
    def notebook(cls, font_scale=1.2):
        """
        Class method yielding an AwesomePlot instance of type "notebook"

        Parameters
        ----------
        cls: object
            AwesomePlot class

        Returns
        -------
        instance of class AwesomePlot

        """

        rc = dict()
        rc['savefig.format'] = 'png'
        rc['savefig.dpi'] = 300

        return cls(output='notebook', rc_spec=rc, font_scale=font_scale)

    ###############################################################################
    # ##                       PUBLIC FUNCTIONS                                ## #
    ###############################################################################


    def add_lineplot(self, x=None, lines={}, shades={}, labels=['x', 'y'], marker="o", linewidth=None,
                     sortfunc=None, grid=False, infer_layout=True, legend=True):
        """
        Plots (multiple) lines with optional shading.

        This function adds a matplotlib figure object to the figure collection of
        an AwesomePlot instance.

        Parameters
        ----------
        x: numpy ndarray (optional)
            array with x-values common to all lines
        lines:  dict
            dictionary of type {key: y} containing y-values,
            multiple lines need to be distinguished by unique keys
        shades: dict (optional)
            dictionary of type {key: [y - l, y +  u]} containing upper and lower
            intervals to indicate uncertainty, confidence intervals etc.
        labels: list [str]
            list containing  meaningful axis labels
        sortfunc: function or lambda expression
            optionally supply a function that is used to sort the line keys for plotting
            e.g. (a) sortfunc = float (b) sortfunc=f, where f = lambda x: float(x.split()[-2])
        grid: bool
            if true, background grid is drawn
        infer_layout: bool
            if false min and max will not be set , important for plots with NANs and Infs
        """

        assert len(labels) == 2
        # the next line leads to an error if there are more lines to be plotted
        # than colours available, although there are also different linestyles possible
        # TODO write new assert with message that you can use other colourmaps by p.set_default_colours(x),
        # with x = 'discrete'(10 colours), 'pik' (4 colours, default), 'linear', 'sym'
        #assert len(lines.keys()) <= self.dfcmp.N

        if x is None:
            x = np.arange(len(lines[lines.keys()[0]]))

        if linewidth is None:
            linewidth = self.rc['lines.linewidth']

        # if shades:
<<<<<<< HEAD
        #     assert set(shades.keys()).issubset(lines.keys())
=======
        #     assert sorted(shades.keys()) == sorted(lines.keys())
>>>>>>> 5250372a

        fig, ax = pyplot.subplots(nrows=1, ncols=1)

        # determine boundaries and scale
        if infer_layout:
            xmin = np.min(x.values()) if isinstance(x, dict) else np.min(x)
            xmax = np.max(x.values()) if isinstance(x, dict) else np.max(x)
            if not shades:
                ymin = np.min([np.min(l) for l in lines.itervalues()])
                ymax = np.max([np.max(l) for l in lines.itervalues()])
            else:
                ymin = np.min([np.min(l) for l in shades.itervalues()])
                ymax = np.max([np.max(l) for l in shades.itervalues()])

            xmargin = (xmax - xmin) / 200.
            ymargin = (ymax - ymin) / 200.

            scale = np.log(1 + 1. * (xmax - xmin) / len(x))

            ax.axis([xmin - xmargin, xmax + xmargin, ymin - ymargin, ymax + ymargin])

        if grid:
            ax.grid()

        for i in sorted(lines.keys(), key=sortfunc, reverse=False):
            _x = x[i] if isinstance(x, dict) else x
            if shades and i in shades.keys():
                shade = ax.fill_between(_x, shades[i][0], shades[i][1], alpha=0.3, edgecolor='none', facecolor=hex2color('#8E908F'))
                if infer_layout:
                    ax.plot(_x, lines[i], linewidth=linewidth, marker=marker, mew=3. * scale, mec=shade._facecolors[0], ms=10. * scale, label=i)
                else:
                    ax.plot(_x, lines[i], linewidth=linewidth, marker=marker, mec=shade._facecolors[0], label=i)
            else:
                if infer_layout:
                    ax.plot(_x, lines[i], linewidth=linewidth, marker=marker, mec='w', mew=3 * scale, ms=10. * scale, label=i)
                else:
                    ax.plot(_x, lines[i], linewidth=linewidth, marker=marker, mec='w', label=i)

        ax.set_xlabel(labels[0])
        ax.set_ylabel(labels[1])
        if legend:
            pyplot.legend(frameon=True)
        fig.tight_layout()

        self.figures.append(fig)

        return fig

    def add_distplot(self, x, y, labels=['x', 'y'], linestyle='-', filled=True, text=True, marker="o"):

        assert len(labels) == 2

        from scipy.stats.mstats import mquantiles

        m = np.mean(y, axis=1)
        q = mquantiles(y, axis=1, prob=list([.05, .25, .75, .95]))

        # determine boundaries
        xmin = np.min(x)
        xmax = np.max(x)
        ymin = y.min()
        ymax = y.max()

        xmargin = (xmax - xmin) / 200.
        ymargin = (ymax - ymin) / 200.

        scale = np.log(1 + .5 * (xmax - xmin) / len(x))

        fig, ax = pyplot.subplots(nrows=1, ncols=1)

        ax.axis([xmin - xmargin, xmax + xmargin, ymin - ymargin, ymax + ymargin])

        if filled:
            ax.fill_between(x, q[:, 0],
                            q[:, 3], facecolor=hex2color('#8E908F'), edgecolor='none', alpha=0.3)
            ax.fill_between(x, q[:, 1],
                            q[:, 2], facecolor=hex2color('#8E908F'), edgecolor='none', alpha=0.3)
        else:
            ax.plot(x, q[:, 1], color='r', linestyle='--', label='25\%')
            ax.plot(x, q[:, 2], color='r', linestyle='--', label='75\%')
            ax.plot(x, q[:, 0], color='r', linestyle=':', label='5\%')
            ax.plot(x, q[:, 3], color='r', linestyle=':', label='95\%')

        if text:
            ax.text(x[1], q[1, 0] * .95, r'5%') #, fontsize=.6 * self.textsize)
            ax.text(x[2], q[2, 1] * .95, r'25%') #, fontsize=.6 * self.textsize)
            ax.text(x[3], q[3, 2] * .95, r'75%') #, fontsize=.6 * self.textsize)
            ax.text(x[4], q[4, 3] * .95, r'95%') #, fontsize=.6 * self.textsize)

        ax.plot(x, m, marker=marker, mec='w', mew=3*scale, ms=10*scale)

        ax.set_xlabel(labels[0])
        ax.set_ylabel(labels[1])

        fig.tight_layout()

        self.figures.append(fig)

        return fig

    def add_contour(self, x, y, z, labels=['x', 'y', 'z'], nlevel=10, sym=False,
                    text=False, horizontal=False, pi=None, layout=True, fixed_scale=None, boundary=True,
                    colorbar=False):
        """
            Plots Contourplots

            Parameters
            ----------
            x: array
                x-values associated to the entries in z
            y: array
                y-values associated to the entries in z
            z: matrix
                data of shape [len(x), len(y)] containing values for all (x, y) pairs
            nlevel: int
                number of levels of the contourplot
            sym: bool
                False: using linear colour scale, else diverging
            text: bool
                True: labels on every level line
            horizontal: bool
                True: horizontal colour bar
            pi: "xaxis" or "yaxis"
                if one of the axis is given in multiples of pi
            layout: bool
                False means, the contourf/contour function dont get a
                number of levels or a zmin and zmax. This is necessary
                for a matrix z with NANs or Infs in it, since then
                zmin and zmax become NAN/Inf.
            fixed_scale: tuple
                min/max values to apply a fixed colour scale to z-values
            boundary: bool
                whether to draw contour lines or not
            colorbar: bool
                draw a colorbar or not

        """
        assert len(labels) == 3

        # Issue warning if z contains NaN or Inf
        if not np.isfinite(z).all():
            warnings.warn("Since z is not finite, it would be better to use layout=False.")

        if sym:
            cmap = pyplot.get_cmap('sym')
        else:
            cmap = pyplot.get_cmap('linear')

        backup = matplotlib.rcParams['lines.linewidth']
        matplotlib.rcParams['lines.linewidth'] = 1

        # determine boundaries
        xmin = x.min()
        xmax = x.max()
        ymin = y.min()
        ymax = y.max()

        fig, ax = pyplot.subplots(nrows=1, ncols=1)

        fig.tight_layout()

        if not fixed_scale is None:
            zmin, zmax = fixed_scale
        else:
            zmin = np.floor(z[np.isfinite(z)].min())
            zmax = z[np.isfinite(z)].max()

            if zmax > 0.5:
                zmax = np.ceil(z[np.isfinite(z)].max())

            if zmin == zmax:
                zmax += 0.5

        pyplot.gca().patch.set_color('#8e908f')  # print the Nan/inf Values in black)

        if layout:
            levels = np.linspace(zmin, zmax, nlevel + 1, endpoint=True)
            c = ax.contourf(x, y, z, levels=levels, cmap=cmap, origin='lower', antialiased=True, vmin=zmin, vmax=zmax)
            if boundary:
                cl = ax.contour(x, y, z, colors='k', levels=levels)
        else:
            c = ax.contourf(x, y, z, cmap=cmap, origin='lower', antialiased=True, vmin=zmin, vmax=zmax)
            if boundary:
                cl = ax.contour(x, y, z, colors='k')

        if text:
            ax.clabel(cl, fontsize=.25 * self.textsize, inline=1)

        ax.axis([xmin, xmax, ymin, ymax])

        ax.set_xlabel(labels[0])
        ax.set_ylabel(labels[1])

        if pi == "xaxis":
            x_label = np.empty(np.size(ax.get_xticks()), dtype='object')
            for i in range(np.size(ax.get_xticks())):
                x_label[i] = str(ax.get_xticks()[i]) + "$\pi$"
            ax.set_xticklabels(x_label)

        if pi == "yaxis":
            y_label = np.empty(np.size(ax.get_yticks()), dtype='object')
            for i in range(np.size(ax.get_yticks())):
                y_label[i] = str(ax.get_yticks()[i]) + "$\pi$"
            ax.set_yticklabels(y_label)

        if colorbar and horizontal:
            fig.colorbar(c, label=labels[2], orientation='horizontal', pad=0.2)
        elif colorbar:
            fig.colorbar(c, label=labels[2])  # not so cool for smalll numbers format=r"%.1f"

        self.figures.append(fig)

        matplotlib.rcParams['lines.linewidth'] = backup

        return fig


    def add_scatterplot(self, x, y, labels=['x', 'y'], factor=None, show_annot=None, bins=20, kind="scatter", kdeplot=False, c_map="linear"):
        assert len(labels) == 2

        if isinstance(x, dict):
            assert sorted(x.keys()) == sorted(y.keys())
            assert len(x.keys()) <= self.dfcmp.N
            # determine boundaries
            xmin = np.min([np.min(l) for l in x.itervalues()])
            xmax = np.max([np.max(l) for l in x.itervalues()])
            ymin = np.min([np.min(l) for l in y.itervalues()])
            ymax = np.max([np.max(l) for l in y.itervalues()])
        else:
            # determine boundaries
            xmin = x.min()
            xmax = x.max()
            ymin = y.min()
            ymax = y.max()

        # adjust colors
        if kdeplot:
            c = "k"
        else:
            if factor is None:
                c = self.pik_colours.colors[0]
            else:
                c = factor

        settings = {
            "joint_kws": dict(alpha=1, color=c, cmap=pyplot.get_cmap(c_map)),
            "marginal_kws": dict(bins=bins, rug=False),
            "annot_kws": dict(stat=None, frameon=True, loc="best", handlelength=0),
            "space": 0.1,
            "kind": kind,
            "xlim": (xmin, xmax),
            "ylim": (ymin, ymax)
        }

        scatter = seaborn.jointplot(x, y, stat_func=show_annot, **settings)

        if kdeplot:
            scatter.plot_joint(seaborn.kdeplot, shade=True, cut=5, zorder=0, n_levels=6, cmap=pyplot.get_cmap(c_map))

        scatter.set_axis_labels(*labels)

        self.figures.append(scatter.fig)

        return scatter.fig

    def add_hist(self, data, label='x', nbins=20, sortfunc=None, legend=True):

        # ensure data is dict
        assert isinstance(data, dict)

        xmin = np.min([np.min(l) for l in data.values()])
        xmax = np.max([np.max(l) for l in data.values()])

        xmargin = (xmax - xmin) / 100.

        fig, ax = pyplot.subplots(nrows=1, ncols=1)

        fig.tight_layout()

        bottom = np.zeros(nbins)
        ymax = 0.
        counter = 0
        _, b = np.histogram(data[data.keys()[0]], bins=nbins, density=True)
        for d in sorted(data.keys(), key=sortfunc, reverse=False):
            c = list(matplotlib.rcParams['axes.prop_cycle'])[counter]['color']
            h, _ = np.histogram(data[d], bins=nbins, density=True)
            ax.bar(.5 * (b[1:] + b[:-1]), h, bottom=bottom, color=c, edgecolor="none", align='center', zorder=1,
                   width=(xmax - xmin) / (nbins * 1.5), label=d)
            bottom += h
            counter += 1
            ymax += h.max()

        ax.set_xlim([xmin - xmargin, xmax + xmargin])
        ax.set_ylim([0., ymax * 1.1])
        ax.set_xlabel(label)
        ax.set_ylabel(r'density')

        ax.yaxis.grid(color='w', linestyle='-', zorder=2)

        if legend:
            pyplot.legend(frameon=True)
        fig.tight_layout()

        self.figures.append(fig)

        return fig

    def add_network(self, adjacency, styles={}, axis_labels=None, vertex_labels=None, labels=False, height=False, node_cb=False, edge_cb=False, node_cmap=None, edge_cmap=None):
        """
            Plots network, submit eg vertex color values via styles={"vertex_color":values}

            Parameters
            ----------
            adjacency:
            styles: dict

            sym: bool
                if true:
            axis_labels:

            vertex_labels: array
                e.g. pars["input_power"]
            labels: bool

            height: bool


        """
        if height:
            from mpl_toolkits.mplot3d import Axes3D
            from mpl_toolkits.mplot3d.art3d import Line3DCollection as LineCollection
        else:
            from matplotlib.collections import LineCollection
        from scipy.sparse import issparse, isspmatrix_dok

        if issparse(adjacency):
            assert isspmatrix_dok(adjacency)
            # print "Build network from sparse dok matrix."
            N = adjacency.shape[0]
            edgelist = sorted(set([tuple(np.sort(key)) for key in adjacency.iterkeys()]))
        else:
            N = len(adjacency)
            edgelist = np.vstack(np.where(adjacency > 0)).transpose()
            edgelist = sorted(set([tuple(np.sort(edgelist[i])) for i in range(len(edgelist))]))

        source = [e[0] for e in edgelist]
        target = [e[1] for e in edgelist]

        if node_cmap is None:
            node_cmap = pyplot.get_cmap("linear")

        if edge_cmap is None:
            edge_cmap = pyplot.get_cmap("linear")


        visual_style = dict(
            edge_color=np.repeat('#8e908f', len(edgelist)),
            edge_width=seaborn.axes_style()["axes.linewidth"],
            vertex_size=100,
            vertex_label=range(N)
        )

        if styles:
            visual_style.update(styles)

        if not visual_style.has_key("layout"):
            if height:
                visual_style["layout"] = np.random.random([N, 3])
            else:
                visual_style["layout"] = np.random.random([N, 2])
            print "Assign random layout for plotting."


        if visual_style.has_key("edge_color_dict"):
            min_color = np.min(visual_style["edge_color_dict"].values())
            max_color = np.max(visual_style["edge_color_dict"].values())
            f = lambda x: (np.float(visual_style["edge_color"][x]) - min_color) / (max_color - min_color)
            visual_style["edge_color"] = [f(e) for e in edgelist]
            alpha = 1.
        else:
            alpha = 1.


        if height:
            fig = pyplot.figure()
            ax = fig.gca(projection='3d')
            x, y, z = zip(*visual_style["layout"])
            args = (x, y, z)
        else:
            fig, ax = pyplot.subplots(nrows=1, ncols=1)
            fig.tight_layout()
            x, y = zip(*visual_style["layout"])
            args = (x, y)

        # ax.axis("off")

        if height:
            xyz = (np.asarray(((visual_style["layout"][source, 0],
                               visual_style["layout"][source, 1],
                               visual_style["layout"][source, 2]),
                              (visual_style["layout"][target, 0],
                               visual_style["layout"][target, 1],
                               visual_style["layout"][target, 2]))
                             ).transpose(2, 0, 1))
        else:
            xyz = (np.asarray(((visual_style["layout"][source, 0],
                                visual_style["layout"][source, 1]),
                               (visual_style["layout"][target, 0],
                                visual_style["layout"][target, 1]))
                              ).transpose(2, 0, 1))
        l_collection = LineCollection(xyz,
                                      linewidths=visual_style["edge_width"],
                                      antialiaseds=(1,),
                                      colors=visual_style["edge_color"],
                                      cmap=edge_cmap,
                                      alpha=alpha,
                                      zorder=1,
                                      transOffset=ax.transData)
        ax.add_collection(l_collection)

        # if edge_cb:
        #TODO: edge colorbar
        #if visual_style.has_key("edge_color_dict"):
        #    sm = pyplot.cm.ScalarMappable(cmap=map_edges, norm=pyplot.Normalize(vmin= min_color, vmax= max_color))
        #    # fake up the array of the scalar mappable. Urgh...
        #    sm.set_array(visual_style["edge_color"])
        #    cb= pyplot.colorbar(sm,format=r"%.2f")
        #    cb.outline.set_visible(False)
        #    from matplotlib import ticker
        #    tick_locator = ticker.MaxNLocator(nbins=6)
        #    cb.locator = tick_locator
        #    cb.update_ticks()
        #    ax.set_title('maximum equals '+str(max_color)+' at edge '+str(visual_style["edge_color_dict"].keys()[np.argmax(visual_style[
        # "edge_color_dict"].values())]))


        margin = max(0.05 * (np.max(x) - np.min(x)), 0.05 * (np.max(y) - np.min(y)))
        ax.set_xlim([np.min(x) - margin, np.max(x) + margin])
        ax.set_ylim([np.min(y) - margin, np.max(y) + margin])

        if not visual_style.has_key("vertex_color"):
            nodes = ax.scatter(*args,
                               c='#8e908f',
                               s=visual_style["vertex_size"],
                               cmap=node_cmap,
                               edgecolor='w',
                               zorder=2)
        else:
            nodes = ax.scatter(*args,
                               c=visual_style["vertex_color"],
                               s=visual_style["vertex_size"],
                               cmap=node_cmap,
                               vmin=np.floor(np.min(visual_style["vertex_color"])),
                               vmax=np.ceil(np.max(visual_style["vertex_color"])),
                               edgecolor='w',
                               zorder=2)
            if node_cb:
                cb = fig.colorbar(nodes, orientation='horizontal', shrink=0.66, format=r"%.2f")

        if axis_labels:
            ax.set_xlabel(axis_labels[0], labelpad=30)
            ax.set_ylabel(axis_labels[1], labelpad=30)
            if height:
                ax.set_zlabel(axis_labels[2], labelpad=30)

        if vertex_labels is None:
            if labels:
                for i in xrange(N):
                    pyplot.annotate(str(i), xy=(x[i], y[i]), xytext=(3, 3), textcoords='offset points',
                                    # size=0.5 * self.rc["font.size"],
                                    horizontalalignment='left', verticalalignment='bottom')
        else:
            for i in xrange(N):
                pyplot.annotate(str(vertex_labels[i]), xy=(x[i], y[i]), xytext=(3, -25),
                                textcoords='offset points',
                                # size=0.5 * self.params["font.size"],
                                horizontalalignment='left', verticalalignment='bottom')

        # we may adjust the background colour to make light nodes more visible
        #ax.set_axis_bgcolor((.9, .9, .9))

        self.figures.append(fig)

        return fig

    def save(self, fnames, fig = None):
        if fig:
            fig.savefig(filename=fnames + '.' + self.figure_format, bbox_inches='tight', transparent=self.transparent)
            self.clear(fig)
        else:
            assert len(fnames) == len(self.figures)
            for i, fig in enumerate(self.figures):
                print "save:", fnames[i] + '.' + self.figure_format
                fig.savefig(filename=fnames[i] + '.' + self.figure_format, bbox_inches='tight', transparent=self.transparent)
                pyplot.close(fig)
            for i, fig in enumerate(self.figures):
                self.figures.remove(fig)


    def clear(self, fig):
        assert isinstance(fig, pyplot.Figure)
        pyplot.close(fig)
        self.figures.remove(fig)


    def show(self):
        if len(self.figures) > 0:
            pyplot.show()
        else:
            pass
            #raise ValueError("No open figures to plot.")


    def show_cmap(self, cmap_name):
        if isinstance(cmap_name, str):
            cmap = pyplot.get_cmap(cmap_name)
        else:
            cmap = cmap_name
        a=np.outer(np.arange(0,1,0.01), np.ones(10))
        pyplot.figure(figsize=(2,10))
        pyplot.axis("off")
        pyplot.imshow(a,aspect='auto',interpolation='nearest', cmap=cmap)
        pyplot.title(cmap_name,fontsize=15)
        pyplot.show()

    def update_params(self, dic):
        assert all([key in matplotlib.rcParams.keys() for key in dic.keys()])
        self.rc.update(dic)
        # do not use seaborn.set(), this overrides all rc params ...
        for key, val in dic.iteritems():
            matplotlib.rcParams[key] = val


    def portrait(self):
        canvas = self.rc['figure.figsize']
        if canvas[1] > canvas[0]:
            warnings.warn("Figure is already in portrait orientation.")
        else:
            self.rc['figure.figsize'] = canvas[::-1]

    def set_default_colours(self, cmap_name):
        self.dfcmp = pyplot.get_cmap(cmap_name)
        self.update_params(
            {
                'axes.prop_cycle': cycler('color', list(self.dfcmp.colors)) + \
                    cycler('linestyle', self.linestyles[:self.dfcmp.N]),
                'image.cmap': self.dfcmp.name
            }
        )
        #TODO color cycler with selected colours

    def set_log(self, fig, log="y"):
        assert fig in self.figures
        if log == "y":
            fig.axes[0].set_yscale('symlog')
        elif log == "x":
            fig.axes[0].set_xscale('symlog')
        elif log == "xy":
            fig.axes[0].set_xscale('symlog')
            fig.axes[0].set_yscale('symlog')
        else:
            raise ValueError("Invalid input. Must be x, y, or xy.")


class AddonPandas(object):
    """
    Plot class.

    The class is consistently sets reasonable matplotlib rc parameters for three different use cases.
    It can be instantiated either to create images for

    a) publications (A4, pdf)
    b) talks (A5, png)
    c) posters (not implemented)

    Images are landscape per default.
    """

    # def __init__(self, output='paper', rc_spec={}, font_scale=1.1, use_pandas=False):
    #     super(AddonPandas, self).__init__(output, rc_spec, font_scale)
    #     self.use_pandas = use_pandas


    ###############################################################################
    # ##                       PUBLIC FUNCTIONS                                ## #
    ###############################################################################

    @staticmethod
    def df_to_dict(df):
        from pandas import DataFrame
        assert isinstance(df, DataFrame)

        # create dict from dataframe
        dd = df.to_dict()

        # remove sub-dictionaries
        return {key: dd[key].values() for key in dd.keys()}

    ###############################################################################
    # ##                      PRIVATE FUNCTIONS                                ## #
    ###############################################################################


    def add_lineplot(self, df, firstcol=False, legend=True, grid=True, logx=False, logy=False, loglog=False):
        # transfer x-values to dataframe index
        if firstcol:
            df.index = df[df.columns[0]]
            df = df[df.columns[1:]]


        fig, ax = pyplot.subplots(nrows=1, ncols=1)
        df.plot(
            kind="line",
            use_index=True,
            marker='o',
            mew=2,
            mec='w',
            colormap=self.dfcmp,
            grid=grid,
            legend=legend,
            ax=ax,
            loglog=loglog,
            logx=logx,
            logy=logy
        )

        self.figures.append(fig)

        return fig

    def add_scatterplot(self, df, x, y, factor=None, bins=20, show_annot=None, kind="scatter", kdeplot=False, c_map="linear"):

        # FIXME: check, whether x and y are columns of df
        assert isinstance(x, basestring)
        assert isinstance(y, basestring)

        if kdeplot:
            c = "k"
        else:
            if factor is None:
                c = self.pik_colours.colors[0]
            else:
                assert isinstance(factor, basestring)
                c = df[factor]

        xmin = df[x].min()
        xmax = df[x].max()
        ymin = df[y].min()
        ymax = df[y].max()

        settings = {
            "joint_kws": dict(alpha=1, c=c, cmap=pyplot.get_cmap(c_map)),
            "marginal_kws": dict(bins=bins, rug=False),
            "annot_kws": dict(stat=r"r", frameon=True, loc=0, handlelength=0),
            "space": 0.1,
            "kind": kind,
            "xlim": (xmin, xmax),
            "ylim": (ymin, ymax)
        }

        try:
            scatter = seaborn.jointplot(x, y, data=df, stat_func=show_annot, **settings)
        except:
            # some kws are not valid in certain plot kinds
            pyplot.close()
            settings = {
                "annot_kws": dict(stat=r"r", frameon=True, loc=0, handlelength=0),
                "space": 0.1,
                "kind": kind,
                "xlim": (xmin, xmax),
                "ylim": (ymin, ymax)
            }
            scatter = seaborn.jointplot(x, y, data=df, stat_func=show_annot, **settings)

        if kdeplot:
            scatter.plot_joint(seaborn.kdeplot, shade=True, cut=5, zorder=0, n_levels=6, cmap=pyplot.get_cmap(c_map))

        fig = scatter.fig
        pyplot.close() # close JointGrid object

        self.figures.append(fig)

        return fig

    def add_hist(self, df, columns=None, normed=True, nbins=20, log=False, c_map="pik"):

        if columns:
            df = df[columns]

        settings = {
            "stacked": True,
            #"alpha": 0.75,
            "bins": nbins,
            "normed": normed,
            "log": log,
            "cmap": c_map
        }

        fig, ax = pyplot.subplots(nrows=1, ncols=1)
        df.plot.hist(ax=ax, **settings)

        self.figures.append(fig)

        return fig

class PandasPlot(AddonPandas,Plot):
    pass


if __name__ == "__main__":
    # TODO: implement tests!
    import doctest
    doctest.testmod()
<|MERGE_RESOLUTION|>--- conflicted
+++ resolved
@@ -268,11 +268,7 @@
             linewidth = self.rc['lines.linewidth']
 
         # if shades:
-<<<<<<< HEAD
         #     assert set(shades.keys()).issubset(lines.keys())
-=======
-        #     assert sorted(shades.keys()) == sorted(lines.keys())
->>>>>>> 5250372a
 
         fig, ax = pyplot.subplots(nrows=1, ncols=1)
 
